--- conflicted
+++ resolved
@@ -78,10 +78,7 @@
   private groupPeople: any[];
   // if search is still loading don't load "people not found" state
   private isLoading = false;
-<<<<<<< HEAD
-=======
   private debouncedSearch;
->>>>>>> ecbe926c
 
   constructor() {
     super();
@@ -137,13 +134,8 @@
 
   /**
    * Adds debounce method for set delay on user input
-   * @returns userinput
-   */
-<<<<<<< HEAD
-  private debounceHandle(event: any) {
-=======
+   */
   private onUserKeyUp(event: any) {
->>>>>>> ecbe926c
     if (event.keyCode === 40 || event.keyCode === 38) {
       // keyCodes capture: down arrow (40) and up arrow (38)
       return;
@@ -167,16 +159,7 @@
       return;
     }
 
-<<<<<<< HEAD
-    this.addEventListener(
-      'keyup',
-      debounce(() => {
-        this.onUserTypeSearch(event, input);
-      }, 300)
-    );
-=======
     this.handleUserSearch(input);
->>>>>>> ecbe926c
   }
 
   /**
@@ -188,21 +171,6 @@
     if (provider && provider.state === ProviderState.SignedIn) {
       const client = Providers.globalProvider.graph;
       this.groupPeople = await client.getPeopleFromGroup(this.groupId);
-<<<<<<< HEAD
-    }
-  }
-
-  /**
-   * Tracks event on user input in search
-   * @param event - event tracked when user input is detected (keyup)
-   */
-  private onUserTypeSearch(event: any, input: any) {
-    if (input.value && this._userInput !== input.value) {
-      this._userInput = input.value;
-      this.loadPersonSearch(this._userInput);
-      this.arrowSelectionCount = 0;
-=======
->>>>>>> ecbe926c
     }
   }
 
@@ -288,16 +256,8 @@
   private addPerson(person: MicrosoftGraph.User | MicrosoftGraph.Person | MicrosoftGraph.Contact, event: any) {
     if (person) {
       this._userInput = '';
-<<<<<<< HEAD
-      this._duplicatePersonId = '';
-      const chosenPerson: any = person;
-      // tslint:disable-next-line: no-shadowed-variable
-      const filteredPersonArr = this.selectedPeople.filter(person => {
-        return person.id === chosenPerson.id;
-=======
       const duplicatePeople = this.selectedPeople.filter(p => {
         return p.id === person.id;
->>>>>>> ecbe926c
       });
 
       if (duplicatePeople.length === 0) {
@@ -376,14 +336,8 @@
    */
   private removePerson(person: MicrosoftGraph.User | MicrosoftGraph.Person | MicrosoftGraph.Contact) {
     const chosenPerson: any = person;
-<<<<<<< HEAD
-    // tslint:disable-next-line: no-shadowed-variable
-    const filteredPersonArr = this.selectedPeople.filter(person => {
-      return person.id !== chosenPerson.id;
-=======
     const filteredPersonArr = this.selectedPeople.filter(p => {
       return p.id !== chosenPerson.id;
->>>>>>> ecbe926c
     });
     this.selectedPeople = filteredPersonArr;
     this.fireCustomEvent('selectionChanged', this.selectedPeople);
@@ -443,19 +397,8 @@
             aria-label="people-picker-input"
             role="input"
             .value="${this._userInput}"
-<<<<<<< HEAD
-            @blur=${this.lostFocus}
-            @click=${this.gainedFocus}
-            @keydown="${(e: KeyboardEvent & { target: HTMLInputElement }) => {
-              this.onUserKeyDown(e);
-            }}"
-            @keyup="${(e: KeyboardEvent & { target: HTMLInputElement }) => {
-              this.debounceHandle(e);
-            }}"
-=======
             @keydown="${this.onUserKeyDown}"
             @keyup="${this.onUserKeyUp}"
->>>>>>> ecbe926c
           />
         </div>
       </div>
