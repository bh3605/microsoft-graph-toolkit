--- conflicted
+++ resolved
@@ -1,19 +1,10 @@
-<<<<<<< HEAD
-import { IGraph } from "../Graph";
+import { IGraph } from '../Graph';
 import { AuthenticationProvider } from '@microsoft/microsoft-graph-client/lib/es/IAuthenticationProvider';
-import { AuthenticationProviderOptions } from "@microsoft/microsoft-graph-client/lib/es/IAuthenticationProviderOptions";
+import { AuthenticationProviderOptions } from '@microsoft/microsoft-graph-client/lib/es/IAuthenticationProviderOptions';
 
-export abstract class IProvider implements AuthenticationProvider
-{
-    private _state : ProviderState;
-    private _loginChangedDispatcher = new EventDispatcher<LoginChangedEvent>();
-=======
-import { IGraph } from '../Graph';
-
-export abstract class IProvider {
+export abstract class IProvider implements AuthenticationProvider {
   private _state: ProviderState;
   private _loginChangedDispatcher = new EventDispatcher<LoginChangedEvent>();
->>>>>>> 800c274f
 
   get state(): ProviderState {
     return this._state;
@@ -35,28 +26,18 @@
     this._loginChangedDispatcher.remove(eventHandler);
   }
 
-<<<<<<< HEAD
-    login?() : Promise<void>;
-    logout?() : Promise<void>;
-    getAccessTokenForScopes(...scopes: string[]) : Promise<string> {
-        return this.getAccessToken({scopes: scopes});
-    }
-
-    abstract getAccessToken(options?: AuthenticationProviderOptions) : Promise<string>;
-    // get access to underlying provider
-    provider : any;
-    graph : IGraph;
-=======
   constructor() {
     this._state = ProviderState.Loading;
   }
 
   login?(): Promise<void>;
   logout?(): Promise<void>;
-  abstract getAccessToken(...scopes: string[]): Promise<string>;
+  getAccessTokenForScopes(...scopes: string[]): Promise<string> {
+    return this.getAccessToken({ scopes: scopes });
+  }
 
+  abstract getAccessToken(options?: AuthenticationProviderOptions): Promise<string>;
   graph: IGraph;
->>>>>>> 800c274f
 }
 
 export type EventHandler<E> = (event: E) => void;
